--- conflicted
+++ resolved
@@ -10,19 +10,12 @@
 
 
 setup(
-<<<<<<< HEAD
     name="pyinsteon",
     version="0.1.0rc2",
     author="The pyinsteon Development Team",
     author_email="pyinsteon@harrisnj.net",
     url="https://github.com/pyinsteon/pyinsteon",
-=======
-    name='pyinsteon',
-    version='0.1.0rc2',
-    author='The pyinsteon Development Team',
-    author_email='pyinsteon@harrisnj.net',
-    url='https://github.com/pyinsteon/pyinsteon',
->>>>>>> 506975b7
+
     license="MIT License",
     packages=find_packages(exclude=["tests", "tests.*", "topics", "docs", "samples"]),
     scripts=[],
