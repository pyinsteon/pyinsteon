--- conflicted
+++ resolved
@@ -1,24 +1,21 @@
 """Command line tools to interact with the Insteon devices."""
 import asyncio
-from binascii import unhexlify
 import os
 from binascii import unhexlify
 
-from .. import async_close, async_connect, devices
+from .. import async_close, async_connect, devices, pub
 from ..address import Address
 from ..constants import HC_LOOKUP, UC_LOOKUP
-from .. import pub
-from .tools_base import ToolsBase
-from .config import ToolsConfig
+from ..managers.link_manager import (
+    async_cancel_linking_mode,
+    async_enter_linking_mode,
+    async_enter_unlinking_mode,
+)
+from ..topics import ALL_LINKING_COMPLETED
 from .aldb import ToolsAldb
 from .cmd import CmdTools
-from ..address import Address
-from ..topics import ALL_LINKING_COMPLETED
-from ..managers.link_manager import (
-    async_enter_linking_mode,
-    async_enter_unlinking_mode,
-    async_cancel_linking_mode,
-)
+from .config import ToolsConfig
+from .tools_base import ToolsBase
 
 
 class InsteonCmd(ToolsBase):
@@ -298,23 +295,6 @@
             address = Address(args[0])
         except (IndexError, ValueError):
             address = None
-<<<<<<< HEAD
-=======
-
-        if address is not None:
-            self._log_stdout("Attempting to place device %s into linking mode.")
-            self._log_stdout(
-                "If the device does not link with the modem within a minute, press the set button on the device."
-            )
-        else:
-            self._log_stdout(
-                "Press the set button on the device. Unlinking will occur in the background."
-            )
-        await async_enter_unlinking_mode(group=0, address=address)
-
-    async def do_exit(self, *args, **kwargs):
-        """Exit the current menu.
->>>>>>> bbd77d3a
 
         if address is not None:
             self._log_stdout("Attempting to place device %s into linking mode.")
