"""Command line tools to interact with the Insteon devices."""
import asyncio
<<<<<<< HEAD
from binascii import unhexlify
=======
>>>>>>> 2dffa645
import os
from binascii import unhexlify

from .. import async_close, async_connect, devices
from ..address import Address
<<<<<<< HEAD
from ..constants import HC_LOOKUP, UC_LOOKUP
from .. import pub
from .tools_base import ToolsBase
from .config import ToolsConfig
=======
from ..constants import HC_LOOKUP, UC_LOOKUP, DeviceAction
from ..managers.link_manager import (
    async_cancel_linking_mode,
    async_enter_linking_mode,
    async_enter_unlinking_mode,
)
>>>>>>> 2dffa645
from .aldb import ToolsAldb
from .cmd import CmdTools
from ..address import Address
from ..topics import ALL_LINKING_COMPLETED
from ..managers.link_manager import (
    async_enter_linking_mode,
    async_enter_unlinking_mode,
    async_cancel_linking_mode,
)


class InsteonCmd(ToolsBase):
    """Command class to test interactivity."""

    def __init__(self, loop, args=None, menu=None, stdin=None, stdout=None):
        """Init the InsteonCmd class."""
        super().__init__(loop, args=args, menu=menu, stdin=stdin, stdout=stdout)
        self._link_mode_lock = asyncio.Lock()
        self._link_queue = asyncio.Queue()

    async def do_connect(self, *args, **kwargs):
        """Connect to the Insteon modem.

        Usage:
            connect device
            connect host username [hub_version [port]]
        """
        args = args[0].split()
        try:
            self.username = args[1]
            self.host = args[0]
        except IndexError:
            try:
                self.device = args[0]
            except IndexError:
                pass
            params = self.device
        else:
            try:
                self.hub_version = int(args[2])
                self.port = int(args[3])
            except (ValueError, IndexError):
                self.hub_version = None
                self.port = None

        password = await self._get_connection_params()

        if password:
            params = f"{self.host} {self.username} {'*' * len(password)} {self.hub_version} {self.port}"
        self._log_command(f"connect {params}")
        try:
            await async_connect(
                device=self.device,
                host=self.host,
                port=self.port,
                username=self.username,
                password=password,
                hub_version=self.hub_version,
            )
        except ConnectionError:
            self._log_stdout("Connection failed. Please review connection information.")

    async def do_disconnect(self, *args, **kwargs):
        """Close the connection to the modem.

        Usage:
            disconnect
        """
        self._log_command("disconnect")
        await async_close()

    async def do_load_devices(self, *args, **kwargs):
        """Load the devices.

        Usage:
            load_devices workdir id_devices load_modem_aldb

        workdir: Directory where the saved device file is located (Enter . for current directory)
        id_devices: Option for handling unknown devices
            0 - Do not ID devices
            1 - ID unknown devices only (default)
            2 - ID all devices
        load_modem_aldb: Option for loading the Modem ALDB
            0 - Do not load
            1 - Load if not loaded from saved file (default)
            2 - Always load
        """

        args = args[0].split()
        try:
            if args[0] != "":
                self.workdir = args[0]
                if self.workdir == ".":
                    self.workdir = os.getcwd()
        except IndexError:
            pass

        if not self.workdir:
            self.workdir = await self._get_workdir()

        try:
            id_devices = int(args[1])
        except (IndexError, ValueError):
            id_devices = None
        if id_devices not in [0, 1, 2]:
            id_devices = await self._get_int(
                "Identify devices (0=None, 1=Unknown Only, 2=All", 1, [0, 1, 2]
            )
        try:
            load_modem_aldb = int(args[2])
        except (IndexError, ValueError):
            load_modem_aldb = None
        if load_modem_aldb not in [0, 1, 2]:
            load_modem_aldb = await self._get_int(
                "Identify devices (0=No, 1=If no loaded, 2=Load", 1, [0, 1, 2]
            )
        self._log_command(f"load_devices {self.workdir} {id_devices}")
        await devices.async_load(
            workdir=self.workdir, id_devices=id_devices, load_modem_aldb=load_modem_aldb
        )
        self._log_stdout(f"Total devices: {len(devices)}")

    async def do_manage_aldb(self, *args, **kwargs):
        """Manage device All-Link database."""
        self._log_command("manage_aldb")
        await self._call_next_menu(ToolsAldb, "aldb")

    async def do_manage_config(self, *args, **kwargs):
        """Manage operational flags and extended properties."""
        self._log_command("manage_config")
        await self._call_next_menu(ToolsConfig, "config")

    async def do_commands(self, *args, **kwargs):
        """Execute device commands."""
        self._log_command("tests")
        await self._call_next_menu(CmdTools, "commands")

    async def do_add_device(self, *args, **kwargs):
        """Link a device to the modem.

        Usage:
            link_device [address] | [multiple | m]

            <address> (Optional): Insteon address of the device to link
            multiple | m (optional): Add multiple devices at in one session.

            If an address is not provided the device must be put into link mode manually.
            This is done by pressing the set button on the device.

            If the word `multiple` or `m` are provided then the modem will stay in linking mode until
            the `cancel_lihnking` command is entered at the command line or for 3 minutes after
            the last device is linked.

            NOTE: Not all devices respond to a request to link using thier address. For
            any device that does not respond, the device must be put into linking mode
            manuall.

        """
        self._log_command("add_device")
        args = args[0].split()
        multi = False
        try:
            address = Address(args[0])
        except IndexError:
            address = None
        except ValueError:
            address = None
            if args[0][0].lower() == "m":
                multi = True

        if address is not None:
            self._log_stdout("Attempting to place device %s into linking mode.")
            self._log_stdout(
                "If the device does not link with the modem within a minute, press the set button on the device."
            )
        else:
            self._log_stdout(
                "Press the set button on the device. Linking will occur in the background."
            )

        self._log_stdout("Press enter to stop linking.")
        try:
            async for address in self._start_all_linking(
                address=address, mode=DeviceAction.ADDED, multi=multi
            ):
                if address is not None:
                    self._log_stdout(f"Device {str(address)} was added.")
        except asyncio.TimeoutError:
            self._log_stdout("All-Linking has timed out.")

    async def _async_stop_linking(self, *args, **kwargs):
        """Cancel an All-Link session."""
        await async_cancel_linking_mode()

    async def do_add_device_manually(self, *args, **kwargs):
        """Add a device using a cat and subcat.

        Usage:
           add_device_manually address cat subcat [firmware]

        address: Device address
        cat: Device category (i.e. 05 or 0x05)
        subcat: Device subcategory (i.e. 1f or 0x1f)

        Note: Device cat and subcat are the hex representation and should be at
        least 2 digits. They can be written with or without the hex prefix 0x.

        The cat and subcat can be found in the user manual for the device. The values
        in the user manual are in hex.
        """

        def str_to_hex(value):
            """Convert a hex string into an integer."""
            if value[0:2] == "0x":
                value = value[2:]
            return unhexlify(value)

        args = args[0].split()
        try:
            address = Address(args[0])
        except (IndexError, ValueError):
            address = None

        try:
            cat = str_to_hex(args[1])
        except (IndexError, ValueError):
            cat = None

        try:
            subcat = str_to_hex(args[2])
        except (IndexError, ValueError):
            subcat = None

        try:
            firmware = str_to_hex(args[3])
        except (IndexError, ValueError):
            firmware = 0

        if address is None:
            address = await self._get_char("Enter device address (i.e. 1a2b3c")
            try:
                address = Address(address)
            except ValueError:
                self._log_stdout("Invalid address")
                return

        if cat is None:
            cat = await self._get_char("Enter device cat (i.e. 10 or 0x10")
            try:
                cat = str_to_hex(cat)
            except ValueError:
                self._log_stdout("Invalid device category")
                return

        if subcat is None:
            subcat = await self._get_char("Enter device cat (i.e. 10 or 0x10")
            try:
                subcat = str_to_hex(subcat)
            except ValueError:
                self._log_stdout("Invalid device subcategory")
                return

        if firmware is None:
            firmware = await self._get_char("Enter device cat (i.e. 10 or 0x10", "00")
            try:
                firmware = str_to_hex(firmware)
            except ValueError:
                self._log_stdout("Invalid device firmware")
                return

        devices.set_id(address, cat, subcat, firmware)

    async def do_remove_device(self, *args, **kwargs):
        """Add a device."""
        removed_queue = asyncio.Queue()

        def device_removed(address, action):
            nonlocal removed_queue
            if action == DeviceAction.REMOVED:
                removed_queue.put_nowait(Address(address))

        devices.subscribe(device_removed)

        self._log_command("remove_device")
        args = args[0].split()
        try:
            address = Address(args[0])
        except (IndexError, ValueError):
            address = None

        if address is not None:
            self._log_stdout(
                f"Attempting to place device {address} into unlinking mode."
            )
            self._log_stdout(
                "If the device does not unlink with the modem within a minute, press the set button on the device."
            )
        else:
            self._log_stdout(
                "Press the set button on the device. Unlinking will occur in the background."
            )
        try:
            async for address in self._start_all_linking(
                address=address, mode=DeviceAction.REMOVED, multi=False
            ):
                if address is not None:
                    self._log_stdout(f"Device {str(address)} was removed.")
        except asyncio.TimeoutError:
            self._log_stdout("No device was removed due to a timeout error.")

    async def do_add_x10_device(self, *args, **kwargs):
        """Add an X10 device.

        Usage:
            add_x10_device housecode unitcode type [steps]

        houscode: The device housecode (a - p)
        unitcode: The device unitcode (1 - 16)
        type: The device type (on_off, dimmable, sensor)
        steps: Number of steps from off to full on (dimmable only)
        """
        args = args[0].split()
        x10_types = ["dimmable", "on_off", "sensor"]
        try:
            housecode = args[0]
            if housecode not in list(HC_LOOKUP.keys()):
                housecode = None
        except IndexError:
            housecode = None

        try:
            unitcode = int(args[1])
            if unitcode not in list(UC_LOOKUP.keys()):
                unitcode = None
        except (IndexError, ValueError):
            unitcode = None

        try:
            x10_type = args[2]
            if x10_type not in x10_types:
                x10_type = None
            try:
                steps = int(args[3])
            except IndexError:
                steps = 22
            except ValueError:
                steps = None
        except IndexError:
            x10_type = None
            steps = None

        if housecode is None:
            housecode = await self._get_char(
                "Enter housecode", values=list(HC_LOOKUP.keys())
            )

        if unitcode is None:
            unitcode = await self._get_int(
                "Enter unitcode", values=list(UC_LOOKUP.keys())
            )

        if x10_type is None:
            x10_type = await self._get_char("Enter type", values=x10_type)

        if x10_type == "dimmable" and steps is None:
            steps = await self._get_int("Dimmer steps", default=22)

        devices.add_x10_device(housecode, unitcode, x10_type, steps, 255)

    async def _start_all_linking(self, address, mode, multi=False):
        """Put the modem into linking mode repeatedly or cancel on timeout."""
        devices.delay_inspection = multi
        added_queue = asyncio.Queue()

        def device_added(address, action):
            nonlocal added_queue
            if action == mode:
                added_queue.put_nowait(Address(address))

        devices.subscribe(device_added)
        run_again = True
        while run_again:
            if mode == DeviceAction.ADDED:
                await async_enter_linking_mode(
                    is_controller=True, group=0, address=address
                )
            else:
                await async_enter_unlinking_mode(group=0, address=address)
            address = None
            run_again = multi

            response = await self._wait_for_link_response(mode)
            if isinstance(response, Address):
                yield response
            else:
                run_again = False
                yield None

    async def _wait_for_link_response(self, mode):
        """Wait for a link response or keyboard entry."""

        def linking_completed(address, action):
            if action == mode:
                self._link_queue.put_nowait(Address(address))

        devices.subscribe(linking_completed)

        timeout = False
        unfinished = []
        try:
            finished, unfinished = await asyncio.wait(
                [self._link_queue.get(), self._input(), asyncio.sleep(3 * 60)],
                return_when=asyncio.FIRST_COMPLETED,
            )
            for task in finished:
                result = task.result()
        finally:
            devices.unsubscribe(linking_completed)
            for task in unfinished:
                task.cancel()
            await asyncio.wait(unfinished)
            await asyncio.sleep(1)

        if timeout:
            raise asyncio.TimeoutError

        return result


def tools():
    """Start insteon tools."""
    InsteonCmd.start()<|MERGE_RESOLUTION|>--- conflicted
+++ resolved
@@ -1,30 +1,16 @@
 """Command line tools to interact with the Insteon devices."""
 import asyncio
-<<<<<<< HEAD
 from binascii import unhexlify
-=======
->>>>>>> 2dffa645
 import os
-from binascii import unhexlify
 
 from .. import async_close, async_connect, devices
 from ..address import Address
-<<<<<<< HEAD
-from ..constants import HC_LOOKUP, UC_LOOKUP
+from ..constants import HC_LOOKUP, UC_LOOKUP, DeviceAction
 from .. import pub
 from .tools_base import ToolsBase
 from .config import ToolsConfig
-=======
-from ..constants import HC_LOOKUP, UC_LOOKUP, DeviceAction
-from ..managers.link_manager import (
-    async_cancel_linking_mode,
-    async_enter_linking_mode,
-    async_enter_unlinking_mode,
-)
->>>>>>> 2dffa645
 from .aldb import ToolsAldb
 from .cmd import CmdTools
-from ..address import Address
 from ..topics import ALL_LINKING_COMPLETED
 from ..managers.link_manager import (
     async_enter_linking_mode,
