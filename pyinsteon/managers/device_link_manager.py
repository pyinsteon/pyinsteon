"""Manages links between devices to identify device state of responders."""
import asyncio
import json
import logging
import string
from os import path
from typing import Union

import aiofiles
from pubsub.core.topicobj import Topic

from .. import pub
from ..address import Address
from ..aldb.aldb_record import ALDBRecord
from ..constants import DeviceAction, MessageFlagType
from ..device_types.device_base import Device
from ..device_types.modem_base import ModemBase
from ..topics import ALDB_LINK_CHANGED
from ..utils import subscribe_topic

SCENE_FILE = "insteon_scenes.json"
_LOGGER = logging.getLogger(__name__)
Controller_Address = Address
ResponderAddress = Address
Group = int


<<<<<<< HEAD
class DeviceLinkData:
    """Device link data class."""

    def __init__(self, data1, data2, data3, has_controller, has_responder):
        """Init the DeviceLinkData class."""
        self.data1 = data1
        self.data2 = data2
        self.data3 = data3
        self.has_controller = has_controller
        self.has_responder = has_responder


EMPTY_ADDRESS = Address("000000")


def _json_key_to_int(key):
    """Ensure the Json key is an int."""
    if isinstance(key, dict):
        return {int(k): v for k, v in key.items()}
    return key


def _update_link_data(
    old_rec: DeviceLinkData,
    cat=None,
    data1=None,
    data2=None,
    data3=None,
    has_ctlr=None,
    has_resp=None,
):
    """Update a DeviceLinkData record with new data."""
    cat = cat if cat is not None else old_rec.cat
    data1 = data1 if data1 is not None else old_rec.data1
    data2 = data2 if data2 is not None else old_rec.data2
    data3 = data3 if data3 is not None else old_rec.data3
    has_ctlr = has_ctlr if has_ctlr is not None else old_rec.has_controller
    has_resp = has_resp if has_resp is not None else old_rec.has_responder
    return DeviceLinkData(data1, data2, data3, has_ctlr, has_resp)
=======
def _json_key_to_int(items):
    """Ensure the Json key is an int."""
    if isinstance(items, dict):
        return {int(k): v for k, v in items.items()}
    return items
>>>>>>> 44106d87


def _controller_group_topic(controller, group) -> Topic:
    topic_str = f"{controller.id}.{group}"
    topic_mgr = pub.getDefaultTopicMgr()
    topic = topic_mgr.getOrCreateTopic(topic_str)
    return topic


def _topic_to_addr_group(topic):
    elements = topic.name.split(".")
    try:
        address = Address(elements[0])
        group = int(elements[1])
        msg_type = getattr(MessageFlagType, elements[-1].upper())
    except [KeyError, TypeError]:
        return None, None, None
    return address, group, msg_type


class DeviceLinkManager:
    """Manages links between devices to identify state of responders.

    Listens for broadcast messages from a device and identifies the responders of the device.
    Once the responders are identified, the state of the responders is determined.
    """

    def __init__(self, devices):
        """Init the DeviceLinkManager class."""
        self._devices = devices
        self._links: dict[
            Controller_Address,
            dict[Group, dict[ResponderAddress, list[DeviceLinkData]]],
        ] = {}
        self._scenes: dict[Group, dict[ResponderAddress, list[DeviceLinkData]]] = {}
        self._scene_names: dict[int, str] = {}
        self._work_dir: Union[str, None] = None
        self._devices.subscribe(self._device_added_or_removed)

    @property
    def scenes(
        self,
<<<<<<< HEAD
    ) -> dict[Group, dict[str, Union[dict[ResponderAddress, DeviceLinkData], str]]]:
=======
    ) -> dict[int, dict[str, Union[dict[Address, list[DeviceLinkData]], str]]]:
>>>>>>> 44106d87
        """Return a list of scenes."""
        return {
            scene_num: self._fill_scene_data(scene=scene, scene_num=scene_num)
            for scene_num, scene in self._scenes.items()
        }

    @property
<<<<<<< HEAD
    def links(
        self,
    ) -> dict[Controller_Address, dict[Group, dict[ResponderAddress, DeviceLinkData]]]:
=======
    def links(self) -> dict[Address, dict[int, dict[Address, list[DeviceLinkData]]]]:
>>>>>>> 44106d87
        """Return a list of device links."""
        return self._links

    def get_scene(
<<<<<<< HEAD
        self, scene: int
    ) -> dict[str, Union[str, dict[ResponderAddress, list[DeviceLinkData]]]]:
        """Return the device info for a given scene.
=======
        self, group
    ) -> dict[str, Union[str, dict[Address, list[DeviceLinkData]]]]:
        """Return the device info for a given scene."""
        if not self._devices.modem:
            return {}
        if not self._scene_names:
            self._load_scenes_from_file()
        scene = self._get_device_link_data(self._devices.modem.address, group)
        return self._fill_scene_data(scene).get(group)
>>>>>>> 44106d87

        Returns a dictionary:
            name: <scene name>
            devices: dict[ResponderAddress: [DeviceLinkData]]
        """
        scene_links = self._scenes.get(scene)
        if not scene_links:
            return None
        return self._fill_scene_data(scene_links, scene)

    def get_responders(
        self, controller: Address, group: int
    ) -> dict[ResponderAddress, DeviceLinkData]:
        """Return the responders to a controller/group combination."""
        return self._links.get(controller, {}).get(group, {})

    def set_scene_name(self, scene: int, name: str):
        """Set the friendly name of a scene."""
        self._scene_names[scene] = name

    async def async_load_scene_names(self, work_dir: Union[str, None] = None):
        """Return the scene names."""
        if work_dir is None and self._work_dir is None:
            raise ValueError("No file path has been specified.")
        if work_dir:
            self._work_dir = work_dir
        json_file = {}
        scene_file = path.join(self._work_dir, SCENE_FILE)
        try:
            async with aiofiles.open(scene_file, "r") as afp:
                json_file = await afp.read()
            try:
                saved_devices = json.loads(json_file, object_hook=_json_key_to_int)
                self._scene_names = saved_devices
            except json.decoder.JSONDecodeError:
                _LOGGER.debug("Loading saved device file failed")
        except FileNotFoundError:
            _LOGGER.debug("Saved device file not found")

    async def async_save_scene_names(self, work_dir: Union[str, None] = None):
        """Write the scenes to a file."""
        if self._work_dir is None and work_dir is None:
            raise ValueError("No file path has been specified.")
        if work_dir:
            self._work_dir = work_dir
        out_json = json.dumps(self._scene_names, indent=2)
        scene_file = path.join(self._work_dir, SCENE_FILE)
        async with aiofiles.open(scene_file, "w") as afp:
            await afp.write(out_json)
            await afp.flush()

<<<<<<< HEAD
    async def async_add_device_to_scene(
        self,
        address: Address,
        scene: int,
        data1: int = 255,
        data2: int = 0,
        data3: int = 1,
        delay_write: bool = False,
    ):
        """Add a device to a scene."""
        device = self._devices[address]
        modem = self._devices.modem
        device.aldb.add(
            group=scene,
            target=modem.address,
            controller=False,
            data1=data1,
            data2=data2,
            data3=data3,
        )
        modem.aldb.add(
            group=scene,
            target=device.address,
            controller=True,
            data1=int(device.cat),
            data2=device.subcat,
            data3=device.firmware if device.firmware is not None else 0,
        )
        if not delay_write:
            await device.aldb.async_write()
            await modem.aldb.async_write()
=======
    async def _load_scenes_from_file(self, work_dir: Union[str, None] = None):
        """Convert a collection of scenes to json."""
        if self._work_dir is None and work_dir is None:
            raise ValueError("No file path has been specified.")
        if work_dir:
            self._work_dir = work_dir
        json_file = {}
        scene_file = path.join(self._work_dir, SCENE_FILE)
        try:
            async with aiofiles.open(scene_file, "r") as afp:
                json_file = await afp.read()
            try:
                saved_devices = json.loads(json_file, object_hook=_json_key_to_int)
                self._scene_names = saved_devices
            except json.decoder.JSONDecodeError:
                _LOGGER.debug("Loading saved device file failed")
        except FileNotFoundError:
            _LOGGER.debug("Saved device file not found")
>>>>>>> 44106d87

    async def async_remove_device_from_scene(
        self,
        address: Address,
        scene: int,
        delay_write: bool = False,
    ):
        """Add a device to a scene."""

<<<<<<< HEAD
        device: Device = self._devices[address]
        modem: ModemBase = self._devices.modem
        for rec in device.aldb.find(
            group=scene, target=modem.address, is_controller=False, in_use=True
        ):
            device.aldb.remove(rec.mem_addr)
        for rec in modem.aldb.find(
            group=scene, target=device.address, is_controller=True, in_use=True
        ):
            modem.aldb.remove(rec.mem_addr)

        if not delay_write:
            await device.aldb.async_write()
            await modem.aldb.async_write()

    async def async_add_or_update_scene(
        self,
        scene: int,
        device_info: dict[ResponderAddress, DeviceLinkData],
        name: str = None,
    ):
        """Create or update a scene with a list of devices and device link data."""
        updated_devices = []
        curr_scene = self.get_scene(scene)

        if scene == 0:
            scene = self._find_next_scene()

        # Remove all records from the current scene
        # Not a big deal since when we add them back they will not need to be writen again if they did not change
        if curr_scene:
            curr_device_info = curr_scene["devices"]
            for addr, info_list in curr_device_info.items():
                device = self._devices[addr]
                for info in info_list:
=======
    def _get_device_link_data(
        self, controller: Address, group: Union[int, None] = None
    ) -> dict[int, dict[Address, list[DeviceLinkData]]]:
        """Return the device data 1 - 3 for the given links."""

        if group is None:
            links = self._controller_responders[controller]
        else:
            links = {}
            links[group] = self._controller_responders[controller][group]
        links_data = {}
        for group, addrs in links.items():
            links_data[group] = {}
            for addr in addrs:
                device = self._devices[addr]
                if not links_data[group].get(addr):
                    links_data[group][addr] = []
                if device:
>>>>>>> 44106d87
                    for rec in device.aldb.find(
                        is_controller=False,
                        group=scene,
                        target=self._devices.modem.address,
                        data3=info.data3,
                        in_use=True,
                    ):
                        device.aldb.remove(rec.mem_addr)
                        if device not in updated_devices:
                            updated_devices.append(device)
                    for modem_rec in self._devices.modem.aldb.find(
                        is_controller=True,
                        target=device.address,
                        group=scene,
                        in_use=True,
                    ):
<<<<<<< HEAD
                        self._devices.modem.aldb.remove(modem_rec.mem_addr)

        # Add the devices from device_info param
        for addr, info in device_info.items():
            device = self._devices[addr]
            device.aldb.add(
                group=scene,
                target=self._devices.modem.address,
                controller=False,
                data1=info.data1,
                data2=info.data2,
                data3=info.data3,
            )
            if device not in updated_devices:
                updated_devices.append(device)
                self._devices.modem.aldb.add(
                    group=scene,
                    target=device.address,
                    controller=True,
                    data1=int(device.cat),
                    data2=device.subcat,
                    data3=device.firmware if device.firmware is not None else 0,
                )

        for device in updated_devices:
            await device.aldb.async_write()
        await self._devices.modem.aldb.async_write()
        if name:
            self.set_scene_name(scene=scene, name=name)

    def _link_changed(self, record: ALDBRecord, sender: Address, deleted: bool) -> None:
        """Add a record to the controller/responder list."""
        if record.is_controller:
            controller = Address(sender)
            responder = Address(record.target)
            has_controller = True
            has_responder = None
        else:
            controller = Address(record.target)
            responder = Address(sender)
            has_responder = True
            has_controller = None

        if deleted:
            self._remove_link(
                record=record,
                controller=controller,
                responder=responder,
                rem_resp=has_responder,
            )
        else:
            self._add_link(
                record=record,
                controller=controller,
                responder=responder,
                has_controller=has_controller,
                has_responder=has_responder,
            )

    def _find_next_scene(self):
        """Return the next available scene number."""
        next_scene = 20
        while next_scene in self.scenes:
            next_scene += 1
        return next_scene

    def _fill_scene_data(
        self, scene: dict[ResponderAddress, list[DeviceLinkData]], scene_num: int
    ) -> dict[int : dict[string : dict[ResponderAddress, list[DeviceLinkData]]]]:
        """Fill in the scene name and device info."""
        scene_data = {}
        scene_data["name"] = self._get_scene_name(scene_num)
        scene_data["devices"] = scene
        return scene_data

    def _get_responder_records(
        self, controller: Address, responder: Address, group: int
    ) -> ALDBRecord:
        """Return the responder's ALDBRecord for the given link."""
        device = self._devices[responder]
        if not device:
            return None
        for rec in device.aldb.find(
            target=controller,
            is_controller=False,
            group=group,
        ):
            yield rec

    def _get_scene_name(self, scene_num: int):
        """Return the scene name."""
        return self._scene_names.get(scene_num, f"Insteon scene {scene_num}")

    def _add_link(self, record, controller, responder, has_controller, has_responder):
        """Add a link to the controller/responder list."""
        if self._is_standard_modem_link(controller, responder, record.group):
=======
                        link_info = DeviceLinkData(
                            device.cat, rec.data1, rec.data2, rec.data3
                        )
                        links_data[group][addr].append(link_info)
                else:
                    link_info = DeviceLinkData(None, None, None, None)
                    links_data[group][addr].append(link_info)
        return links_data

    def _responder_link_created(self, controller, responder, group) -> None:
        controller = Address(controller)
        responder = Address(responder)
        if (
            self._devices.modem and responder == self._devices.modem.address
        ) or group == 0:
>>>>>>> 44106d87
            return
        # Listen for the controller group topic and check known responders.
        subscribe_topic(self._async_check_responders, f"{controller.id}.{record.group}")

        if self._is_scene_link(controller, responder, record.group):
            self._add_scene(record, responder, has_controller, has_responder)
            return

        controller_groups = self._links.get(controller, {})
        if not controller_groups:
            self._links[controller] = controller_groups
        controller_group = controller_groups.get(record.group, {})
        if not controller_group:
            controller_groups[record.group] = controller_group

        self._add_link_to_controller_group(
            controller_group,
            record,
            controller,
            responder,
            has_controller,
            has_responder,
        )

    def _add_link_to_controller_group(
        self,
        controller_group,
        record,
        controller,
        responder,
        has_controller,
        has_responder,
    ):
        """Add a link or a scene to a controller group."""
        responder_data: list[DeviceLinkData] = controller_group.get(responder, [])
        if not responder_data:
            controller_group[responder] = responder_data
        if not responder_data:
            if has_controller:
                # We got a controller record and there are no responder records yet
                responder_data.append(
                    DeviceLinkData(None, None, None, has_controller, None)
                )
                return

        controller_already_existed = False
        for data in responder_data:
            if has_controller:
                # Update every responder data record with has_controller
                data.has_controller = True
            else:
                if data.data3 == record.data3:
                    # Found a matching record
                    data.has_responder = True
                    return
                elif data.data3 is None:
                    # Found a generic record we can apply this to
                    data.data1 = record.data1
                    data.data2 = record.data2
                    data.data3 = record.data3
                    data.has_responder = True
                    return
                if data.has_controller:
                    controller_already_existed = True
        if has_responder:
            # We did not find a matching record above so add a new responder record
            responder_data.append(
                DeviceLinkData(
                    record.data1,
                    record.data2,
                    record.data3,
                    controller_already_existed,
                    has_responder,
                )
            )

    def _add_scene(self, record, responder, has_controller, has_responder):
        """Add a scene link."""
        scene_num = record.group
        scene = self._scenes.get(scene_num, {})
        if not scene:
            self._scenes[scene_num] = scene
        self._add_link_to_controller_group(
            scene,
            record,
            self._devices.modem.address,
            responder,
            has_controller,
            has_responder,
        )

    def _remove_link(self, record, controller, responder, rem_resp):
        """Remove a controller or responder link from the controller/responder list."""
        group = record.group
        if self._is_standard_modem_link(controller, responder, group):
            return
        controller_groups = self._links.get(controller, {})
        if not controller_groups:
            return
        controller_group = controller_groups.get(group, {})
        if not controller_group:
            return
        responder_data: list[DeviceLinkData] = controller_group.get(responder, [])
        if not responder_data:
            return
        data_to_remove = []
        if rem_resp:
            for data in responder_data:
                if data.data3 == record.data3:
                    if not data.has_controller:
                        data_to_remove.append(data)
                    else:
                        data.data1 = None
                        data.data2 = None
                        data.data3 = None
                        data.has_responder = False
        else:
            for data in responder_data:
                if not data.has_responder:
                    data_to_remove.append(data)
                else:
                    data.has_controller = False

        for data in data_to_remove:
            self._remove_data_item(controller, group, responder, data)

    def _remove_data_item(self, controller, group, responder, data):
        """Remove a device link data item from the list of controller/responders."""
        controller_group_responders = self._links[controller][group]
        responder_data = controller_group_responders[responder]
        responder_data.remove(data)
        if not responder_data:
            self._links[controller][group].pop(responder)
            if not self._links[controller][group]:
                self._links[controller].pop(group)
                if not self._links[controller]:
                    self._links.pop(controller)

    async def _device_added_or_removed(self, address: Address, action: DeviceAction):
        """Track device list changes."""
        await asyncio.sleep(0.1)
        if action == DeviceAction.REMOVED:
            self._remove_device(address)

        elif action == DeviceAction.ADDED:
            device = self._devices[address]
            if not device:
                await asyncio.sleep(0.1)
                device = self._devices[address]
                if not device:
                    subscribe_topic(
                        self._link_changed, f"{address.id}.{ALDB_LINK_CHANGED}"
                    )
                    return
            device.aldb.subscribe_record_changed(self._link_changed)
            for _, record in device.aldb.items():
                if record.is_in_use:
                    self._link_changed(record=record, sender=address, deleted=False)

    def _remove_device(self, address: Address):
        """Remove a device from the controller/responder list."""

        data_to_remove = []
        for controller, controller_group in self._links.items():
            for group, responders in controller_group.items():
                for responder, data_list in responders.items():
                    if not controller == address or not responder == address:
                        continue
                    for data in data_list:
                        if controller == address:
                            if not data.has_responder:
                                data_to_remove.append(
                                    [controller, responder, group, data]
                                )
                            else:
                                data.has_controller = False
                        else:
                            if not data.has_controller:
                                data_to_remove.append(
                                    [controller, responder, group, data]
                                )
                            else:
                                data.has_responder = False
        for data in data_to_remove:
            self._remove_data_item(*data)

    async def _async_check_responders(self, topic=pub.AUTO_TOPIC, **kwargs) -> None:
        controller, group, msg_type = _topic_to_addr_group(topic)

        if msg_type != MessageFlagType.ALL_LINK_BROADCAST:
            return
        if group == 0:
            return
<<<<<<< HEAD
        responder_data = self.get_responders(controller, group)
        for addr, data_list in responder_data.items():
            device = self._devices[addr]
            if device:
                # If the device is a category 1 or 2 device we can pre-load the device state with the
                # ALDB record data1 field value. We will then check the actual status later.
                for data in data_list:
                    if device.cat in [0x01, 0x02] and data.data3 is not None:
                        device.groups[data.data3].value = data.data1
                if not device.is_battery:
                    await device.async_status()

    def _is_standard_modem_link(self, controller, responder, group):
        """Test if a link is a standard modem link."""
        if self._devices.modem and responder == self._devices.modem.address:
            return True
        if self._devices.modem and controller == self._devices.modem.address:
            device = self._devices[responder]
            if device:
                groups = list(device.groups)
            groups.append(0)
            if group in groups:
                return True
        return False

    def _is_scene_link(self, controller, responder, group):
        """Return if the controller is the modem and the group is not a standard link group."""
        if self._is_standard_modem_link(controller, responder, group):
            return False

        if self._devices.modem and controller == self._devices.modem.address:
            return True

        return False
=======
        responder_data = self._get_device_link_data(controller, group).get(group, {})

        for addr, links in responder_data.items():
            for link_data in links:
                if link_data.cat is not None:
                    device = self._devices[addr]
                    # If the device is a category 1 or 2 device we can pre-load the device state with the
                    # ALDB record data1 field value. We will then check the actual status later.
                    if link_data.cat in [0x01, 0x02]:
                        device.groups[link_data.data3].value = link_data.data1
                    if not device.is_battery:
                        await device.async_status()
>>>>>>> 44106d87
<|MERGE_RESOLUTION|>--- conflicted
+++ resolved
@@ -7,7 +7,6 @@
 from typing import Union
 
 import aiofiles
-from pubsub.core.topicobj import Topic
 
 from .. import pub
 from ..address import Address
@@ -25,7 +24,6 @@
 Group = int
 
 
-<<<<<<< HEAD
 class DeviceLinkData:
     """Device link data class."""
 
@@ -46,39 +44,6 @@
     if isinstance(key, dict):
         return {int(k): v for k, v in key.items()}
     return key
-
-
-def _update_link_data(
-    old_rec: DeviceLinkData,
-    cat=None,
-    data1=None,
-    data2=None,
-    data3=None,
-    has_ctlr=None,
-    has_resp=None,
-):
-    """Update a DeviceLinkData record with new data."""
-    cat = cat if cat is not None else old_rec.cat
-    data1 = data1 if data1 is not None else old_rec.data1
-    data2 = data2 if data2 is not None else old_rec.data2
-    data3 = data3 if data3 is not None else old_rec.data3
-    has_ctlr = has_ctlr if has_ctlr is not None else old_rec.has_controller
-    has_resp = has_resp if has_resp is not None else old_rec.has_responder
-    return DeviceLinkData(data1, data2, data3, has_ctlr, has_resp)
-=======
-def _json_key_to_int(items):
-    """Ensure the Json key is an int."""
-    if isinstance(items, dict):
-        return {int(k): v for k, v in items.items()}
-    return items
->>>>>>> 44106d87
-
-
-def _controller_group_topic(controller, group) -> Topic:
-    topic_str = f"{controller.id}.{group}"
-    topic_mgr = pub.getDefaultTopicMgr()
-    topic = topic_mgr.getOrCreateTopic(topic_str)
-    return topic
 
 
 def _topic_to_addr_group(topic):
@@ -114,11 +79,7 @@
     @property
     def scenes(
         self,
-<<<<<<< HEAD
     ) -> dict[Group, dict[str, Union[dict[ResponderAddress, DeviceLinkData], str]]]:
-=======
-    ) -> dict[int, dict[str, Union[dict[Address, list[DeviceLinkData]], str]]]:
->>>>>>> 44106d87
         """Return a list of scenes."""
         return {
             scene_num: self._fill_scene_data(scene=scene, scene_num=scene_num)
@@ -126,32 +87,16 @@
         }
 
     @property
-<<<<<<< HEAD
     def links(
         self,
     ) -> dict[Controller_Address, dict[Group, dict[ResponderAddress, DeviceLinkData]]]:
-=======
-    def links(self) -> dict[Address, dict[int, dict[Address, list[DeviceLinkData]]]]:
->>>>>>> 44106d87
         """Return a list of device links."""
         return self._links
 
     def get_scene(
-<<<<<<< HEAD
         self, scene: int
     ) -> dict[str, Union[str, dict[ResponderAddress, list[DeviceLinkData]]]]:
         """Return the device info for a given scene.
-=======
-        self, group
-    ) -> dict[str, Union[str, dict[Address, list[DeviceLinkData]]]]:
-        """Return the device info for a given scene."""
-        if not self._devices.modem:
-            return {}
-        if not self._scene_names:
-            self._load_scenes_from_file()
-        scene = self._get_device_link_data(self._devices.modem.address, group)
-        return self._fill_scene_data(scene).get(group)
->>>>>>> 44106d87
 
         Returns a dictionary:
             name: <scene name>
@@ -203,7 +148,6 @@
             await afp.write(out_json)
             await afp.flush()
 
-<<<<<<< HEAD
     async def async_add_device_to_scene(
         self,
         address: Address,
@@ -235,26 +179,6 @@
         if not delay_write:
             await device.aldb.async_write()
             await modem.aldb.async_write()
-=======
-    async def _load_scenes_from_file(self, work_dir: Union[str, None] = None):
-        """Convert a collection of scenes to json."""
-        if self._work_dir is None and work_dir is None:
-            raise ValueError("No file path has been specified.")
-        if work_dir:
-            self._work_dir = work_dir
-        json_file = {}
-        scene_file = path.join(self._work_dir, SCENE_FILE)
-        try:
-            async with aiofiles.open(scene_file, "r") as afp:
-                json_file = await afp.read()
-            try:
-                saved_devices = json.loads(json_file, object_hook=_json_key_to_int)
-                self._scene_names = saved_devices
-            except json.decoder.JSONDecodeError:
-                _LOGGER.debug("Loading saved device file failed")
-        except FileNotFoundError:
-            _LOGGER.debug("Saved device file not found")
->>>>>>> 44106d87
 
     async def async_remove_device_from_scene(
         self,
@@ -264,7 +188,6 @@
     ):
         """Add a device to a scene."""
 
-<<<<<<< HEAD
         device: Device = self._devices[address]
         modem: ModemBase = self._devices.modem
         for rec in device.aldb.find(
@@ -300,26 +223,6 @@
             for addr, info_list in curr_device_info.items():
                 device = self._devices[addr]
                 for info in info_list:
-=======
-    def _get_device_link_data(
-        self, controller: Address, group: Union[int, None] = None
-    ) -> dict[int, dict[Address, list[DeviceLinkData]]]:
-        """Return the device data 1 - 3 for the given links."""
-
-        if group is None:
-            links = self._controller_responders[controller]
-        else:
-            links = {}
-            links[group] = self._controller_responders[controller][group]
-        links_data = {}
-        for group, addrs in links.items():
-            links_data[group] = {}
-            for addr in addrs:
-                device = self._devices[addr]
-                if not links_data[group].get(addr):
-                    links_data[group][addr] = []
-                if device:
->>>>>>> 44106d87
                     for rec in device.aldb.find(
                         is_controller=False,
                         group=scene,
@@ -336,7 +239,6 @@
                         group=scene,
                         in_use=True,
                     ):
-<<<<<<< HEAD
                         self._devices.modem.aldb.remove(modem_rec.mem_addr)
 
         # Add the devices from device_info param
@@ -433,23 +335,6 @@
     def _add_link(self, record, controller, responder, has_controller, has_responder):
         """Add a link to the controller/responder list."""
         if self._is_standard_modem_link(controller, responder, record.group):
-=======
-                        link_info = DeviceLinkData(
-                            device.cat, rec.data1, rec.data2, rec.data3
-                        )
-                        links_data[group][addr].append(link_info)
-                else:
-                    link_info = DeviceLinkData(None, None, None, None)
-                    links_data[group][addr].append(link_info)
-        return links_data
-
-    def _responder_link_created(self, controller, responder, group) -> None:
-        controller = Address(controller)
-        responder = Address(responder)
-        if (
-            self._devices.modem and responder == self._devices.modem.address
-        ) or group == 0:
->>>>>>> 44106d87
             return
         # Listen for the controller group topic and check known responders.
         subscribe_topic(self._async_check_responders, f"{controller.id}.{record.group}")
@@ -643,7 +528,6 @@
             return
         if group == 0:
             return
-<<<<<<< HEAD
         responder_data = self.get_responders(controller, group)
         for addr, data_list in responder_data.items():
             device = self._devices[addr]
@@ -677,18 +561,4 @@
         if self._devices.modem and controller == self._devices.modem.address:
             return True
 
-        return False
-=======
-        responder_data = self._get_device_link_data(controller, group).get(group, {})
-
-        for addr, links in responder_data.items():
-            for link_data in links:
-                if link_data.cat is not None:
-                    device = self._devices[addr]
-                    # If the device is a category 1 or 2 device we can pre-load the device state with the
-                    # ALDB record data1 field value. We will then check the actual status later.
-                    if link_data.cat in [0x01, 0x02]:
-                        device.groups[link_data.data3].value = link_data.data1
-                    if not device.is_battery:
-                        await device.async_status()
->>>>>>> 44106d87
+        return False