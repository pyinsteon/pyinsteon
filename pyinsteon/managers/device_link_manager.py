"""Manages links between devices to identify device state of responders."""
from pubsub.core.topicobj import Topic

from .. import pub
from ..address import Address
from ..constants import MessageFlagType
from ..topics import (
    DEVICE_LINK_CONTROLLER_CREATED,
    DEVICE_LINK_RESPONDER_CREATED,
    DEVICE_LINK_RESPONDER_REMOVED,
)
from ..utils import subscribe_topic


def _controller_group_topic(controller, group) -> Topic:
    topic_str = f"{controller.id}.{group}"
    topic_mgr = pub.getDefaultTopicMgr()
    topic = topic_mgr.getTopic(topic_str, okIfNone=True)
    return topic


def _topic_to_addr_group(topic):
    elements = topic.name.split(".")
    try:
        address = Address(elements[0])
        group = int(elements[1])
        msg_type = getattr(MessageFlagType, elements[-1].upper())
    except [KeyError, TypeError]:
        return None, None, None
    return address, group, msg_type


class DeviceLinkManager:
    """Manages links between devices to identify state of responders.

    Listens for broadcast messages from a device and identifies the responders of the device.
    Once the responders are identified, the state of the responders is determined.
    """

    # TODO: figure out how to remove responder records

    def __init__(self, devices):
        """Init the DeviceLinkManager class."""
        subscribe_topic(self._responder_link_created, DEVICE_LINK_CONTROLLER_CREATED)
        subscribe_topic(self._responder_link_created, DEVICE_LINK_RESPONDER_CREATED)
        subscribe_topic(self._responder_link_removed, DEVICE_LINK_RESPONDER_REMOVED)
        self._devices = devices
        self._controller_responders = {}
<<<<<<< HEAD

    def _responder_link_created(self, controller, responder, group):
        topic = _controller_group_topic(controller, group)
        if not topic.hasListener(self._async_check_responders):
            subscribe_topic(self._async_check_responders, topic.name)
        controller_responders = self._controller_responders.get(repr(controller), [])
        if repr(responder) not in controller_responders:
            controller_responders.append(repr(responder))

    def _responder_link_removed(self, controller, responder, group):
        """Remove a responder from the controller/responder list."""
        responder = self._devices[responder]
        if not responder:
            return
        controller_responders = self._controller_responders.get(repr(controller))
        if not controller_responders:
            return
        recs = list(responder.aldb.find(target=controller, group=group))
        if not recs and repr(responder) in controller_responders:
            controller_responders.pop(repr(responder))
=======

    def _responder_link_created(self, controller, responder, group):
        topic = _controller_group_topic(controller, group)
        if not topic.hasListener(self._async_check_responders):
            subscribe_topic(self._async_check_responders, topic.name)
        controller_responders = self._controller_responders.get(repr(controller), [])
        if repr(responder) not in controller_responders:
            controller_responders.append(repr(responder))

    def _responder_link_removed(self, controller, responder, group):
        """Remove a responder from the controller/responder list."""
        responder = self._devices[responder]
        if not responder:
            return
        controller_responders = self._controller_responders.get(repr(controller))
        if not controller_responders:
            return
        recs = list(responder.aldb.find(target=controller, group=group))
        if not recs and repr(responder) in controller_responders:
            controller_responders.pop(repr(responder))

        if not self._controller_responders.get(controller):
            self._controller_responders[controller] = {}
        if not self._controller_responders[controller].get(group):
            self._controller_responders[controller][group] = []
        if responder not in self._controller_responders[controller][group]:
            self._controller_responders[controller][group].append(responder)
>>>>>>> cdea0d66

    async def _async_check_responders(self, topic=pub.AUTO_TOPIC, **kwargs):
        controller, group, msg_type = _topic_to_addr_group(topic)

        if msg_type != MessageFlagType.ALL_LINK_BROADCAST:
            return
        if group == 0:
            return
        known_responders = self._controller_responders.get(controller, {}).get(
            group, {}
        )

        responders = self._controller_responders.get(controller)
        for responder in responders:
            device = self._devices[responder]
            if device:
                # If the device is a category 1 or 2 device we can pre-load the device state with the
                # ALDB record data1 field value. We will then check the actual status later.
                if device.cat in [0x01, 0x02]:
                    for rec in device.aldb.find(group=group):
                        button = rec.data3 if rec.data3 else 1
                        if button in device.groups:
                            device.groups[button].value = rec.data1
                if not device.is_battery:
                    await device.async_status()

        responders = self._controller_responders.get(controller)
        for responder in responders:
            device = self._devices[responder]
            if device:
                # If the device is a category 1 or 2 device we can pre-load the device state with the
                # ALDB record data1 field value. We will then check the actual status later.
                if device.cat in [0x01, 0x02]:
                    for rec in device.aldb.find(group=group):
                        button = rec.data3 if rec.data3 else 1
                        if button in device.groups:
                            device.groups[button].value = rec.data1
                if not device.is_battery:
                    await device.async_status()

        responders = []
        device_c = self._devices[controller]
        if device_c:
            for mem_addr in device_c.aldb:
                rec = device_c.aldb[mem_addr]
                if (
                    rec.is_in_use
                    and rec.is_controller
                    and rec.group == group
                    and rec.target not in responders
                ):
                    responders.append(rec.target)

        for addr in self._devices:
            if (
                addr == self._devices.modem.address
                or (device_c and addr == device_c.address)
                or addr in responders
            ):
                continue
            device_r = self._devices[addr]
            for mem_addr in device_r.aldb:
                rec = device_r.aldb[mem_addr]
                if (
                    rec.target not in known_responders
                    and rec.target != self._devices.modem.address
                ):
                    responders.append(addr)

        # Check the rest of the devices if they are a responder
        for addr in self._devices:
            if addr == self._devices.modem.address:
                continue
            if addr in known_responders:
                continue
            device_r = self._devices[addr]
            for rec in resp_device.aldb.find(
                target=controller, group=group, is_controller=False
            ):
                await device_r.async_status()
                break<|MERGE_RESOLUTION|>--- conflicted
+++ resolved
@@ -46,28 +46,6 @@
         subscribe_topic(self._responder_link_removed, DEVICE_LINK_RESPONDER_REMOVED)
         self._devices = devices
         self._controller_responders = {}
-<<<<<<< HEAD
-
-    def _responder_link_created(self, controller, responder, group):
-        topic = _controller_group_topic(controller, group)
-        if not topic.hasListener(self._async_check_responders):
-            subscribe_topic(self._async_check_responders, topic.name)
-        controller_responders = self._controller_responders.get(repr(controller), [])
-        if repr(responder) not in controller_responders:
-            controller_responders.append(repr(responder))
-
-    def _responder_link_removed(self, controller, responder, group):
-        """Remove a responder from the controller/responder list."""
-        responder = self._devices[responder]
-        if not responder:
-            return
-        controller_responders = self._controller_responders.get(repr(controller))
-        if not controller_responders:
-            return
-        recs = list(responder.aldb.find(target=controller, group=group))
-        if not recs and repr(responder) in controller_responders:
-            controller_responders.pop(repr(responder))
-=======
 
     def _responder_link_created(self, controller, responder, group):
         topic = _controller_group_topic(controller, group)
@@ -95,7 +73,6 @@
             self._controller_responders[controller][group] = []
         if responder not in self._controller_responders[controller][group]:
             self._controller_responders[controller][group].append(responder)
->>>>>>> cdea0d66
 
     async def _async_check_responders(self, topic=pub.AUTO_TOPIC, **kwargs):
         controller, group, msg_type = _topic_to_addr_group(topic)
@@ -172,7 +149,7 @@
             if addr in known_responders:
                 continue
             device_r = self._devices[addr]
-            for rec in resp_device.aldb.find(
+            for rec in device_r.aldb.find(
                 target=controller, group=group, is_controller=False
             ):
                 await device_r.async_status()
