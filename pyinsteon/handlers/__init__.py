"""Insteon message and command handlers."""
import asyncio
from functools import wraps
import logging
from .. import pub
from ..constants import AckNak, MessageFlagType, ResponseStatus


TIMEOUT = 3  # Time out between ACK and Direct ACK
_LOGGER = logging.getLogger(__name__)


async def _async_post_response(obj, response: ResponseStatus, func=None, args=None, kwargs=None):
    """Post a response status to the resonse queue."""
    if hasattr(obj, 'response_lock'):
        if obj.response_lock.locked():
            await obj.message_response.put(response)
            if func is not None:
                func(obj, *args, **kwargs)
        if obj.response_lock.locked():
            obj.response_lock.release()
    else:
        await obj.message_response.put(response)
        if func is not None:
            func(obj, *args, **kwargs)
<<<<<<< HEAD


def _remove_group_from_topic(topic: str):
    """Check if the last element of the topic is an integer and strip it."""
    parse_topic = topic.split(".")
    last_topic = parse_topic[-1]
    try:
        int(last_topic)
        strip_topic = parse_topic[0]
        for next_topic in parse_topic[1:-1]:
            strip_topic = '{}.{}'.format(strip_topic, next_topic)
        return strip_topic
    except ValueError:
        return topic
=======
>>>>>>> 3393085e


def inbound_handler(func):
    """Decorator function for any inbound message handler."""
    def register_topic(instance_func, topic):
        pub.subscribe(instance_func, topic)
    func.register_topic = register_topic
    return func


def ack_handler(wait_response=False, timeout=TIMEOUT):
    """Decorator function to register the message ACK handler."""
    def register_topic(instance_func, topic):
        topic = 'ack.{}'.format(topic)
        pub.subscribe(instance_func, topic)

    async def _wait_response(lock: asyncio.Lock, queue: asyncio.Queue):
        """Wait for the direct ACK message, and post False if timeout reached."""
        # TODO: Need to consider the risk of this. We may be unlocking a prior send command.
        # This would mean that the prior command will terminate. What happens when the
        # prior command returns a direct ACK then this command returns a direct ACK?
        # Do not believe this is an issue but need to test.
<<<<<<< HEAD
        if lock.locked():
            lock.release()
        await lock.acquire()
        try:
            await asyncio.wait_for(lock.acquire(), TIMEOUT)
        except asyncio.TimeoutError:
            if lock.locked():
                await queue.put(ResponseStatus.FAILURE)
        if lock.locked():
            lock.release()
=======
        if lock.locked():
            lock.release()
        await lock.acquire()
        try:
            await asyncio.wait_for(lock.acquire(), TIMEOUT)
        except asyncio.TimeoutError:
            if lock.locked():
                await queue.put(ResponseStatus.FAILURE)
        if lock.locked():
            lock.release()
>>>>>>> 3393085e

    def setup(func):
        @wraps(func)
        def wrapper(self, *args, **kwargs):
            if hasattr(self, 'group'):
                group = 1 if not kwargs.get('user_data') else kwargs.get('user_data')['d1']
                if self.group != group:
                    return
            if wait_response:
                asyncio.ensure_future(
                    _wait_response(self.response_lock, self.message_response))
            else:
                asyncio.ensure_future(
                    _async_post_response(self, ResponseStatus.SUCCESS))
            return func(self, *args, **kwargs)
        wrapper.register_topic = register_topic
        return wrapper
    return setup


def nak_handler(func):
    """Decorator function to register the message NAK handler.

    This should only be used if the command requires a special NAK
    handler. Under normal conditions all NAK responses are resent by the
    Protocol.
    """
    def register_topic(instance_func, topic):
        topic = 'nak.{}'.format(topic)
        pub.subscribe(instance_func, topic)
    @wraps(func)
    def wrapper(self, *args, **kwargs):
        asyncio.ensure_future(
            _async_post_response(self, ResponseStatus.FAILURE, func, args, kwargs))
    wrapper.register_topic = register_topic
    return wrapper


def response_handler(response_topic=None):
    """Decorator function to register the response handler.

    Parameter:
        response_topic: Used when the response topic is different than the
        send topic.
    """
    def register_topic(instance_func, topic):
        nonlocal response_topic
        topic = response_topic if response_topic is not None else topic
        pub.subscribe(instance_func, topic)
    def setup(func):
        @wraps(func)
        def wrapper(self, *args, **kwargs):
            asyncio.ensure_future(
                _async_post_response(self, ResponseStatus.SUCCESS, func, args, kwargs)
            )
        wrapper.register_topic = register_topic
        return wrapper
    return setup


def direct_ack_handler(func):
    """Decorator function to register the DIRECT_ACK response handler."""
    def register_topic(instance_func, topic):
        topic = _remove_group_from_topic(topic)
        topic = '{}.direct_ack'.format(topic)
        pub.subscribe(instance_func, topic)
    @wraps(func)
    def wrapper(self, *args, **kwargs):
        asyncio.ensure_future(
            _async_post_response(self, ResponseStatus.SUCCESS, func, args, kwargs)
        )
    wrapper.register_topic = register_topic
    return wrapper

def status_handler(func):
    """Decorator function to register the status response handler."""
    def register_status(instance_func, address):
        from ..address import Address
        # This registers all messages for a device but only triggers on
        # status messages if they return within the TIMEOUT period
        address = Address(address)
        pub.subscribe(instance_func, address.id)
    @wraps(func)
    def wrapper(self, *args, **kwargs):
        asyncio.ensure_future(
            _async_post_response(self, ResponseStatus.SUCCESS, func, args, kwargs)
        )
    wrapper.register_status = register_status
    return wrapper


def direct_nak_handler(func):
    """Decorator function to register the DIRECT_NAK response handler."""
    def register_topic(instance_func, topic):
        topic = _remove_group_from_topic(topic)
        topic = '{}.direct_nak'.format(topic)
        pub.subscribe(instance_func, topic)
    @wraps(func)
    def wrapper(self, *args, **kwargs):
        asyncio.ensure_future(
            _async_post_response(self, ResponseStatus.UNCLEAR, func, args, kwargs)
        )
    wrapper.register_topic = register_topic
    return wrapper


def broadcast_handler(func):
    """Decorator function to register the BROADCAST message handler."""
    from datetime import datetime
    last_command = datetime(1, 1, 1)
    def register_topic(instance_func, topic):
        topic_broadcast = '{}.broadcast'.format(topic)
        topic_all_link_broadcast = '{}.all_link_broadcast'.format(topic)
        pub.subscribe(instance_func, topic_broadcast)
        pub.subscribe(instance_func, topic_all_link_broadcast)
    @wraps(func)
    def wrapper(self, *args, **kwargs):
        nonlocal last_command
        curr_time = datetime.now()
        tdelta = curr_time - last_command
        last_command = curr_time
        if tdelta.seconds >= 2:
            return func(self, *args, **kwargs)

    wrapper.register_topic = register_topic
    return wrapper


def all_link_cleanup_handler(func):
    """Decorator function to register the c message handler."""
    from datetime import datetime
    last_command = datetime(1, 1, 1)
    def register_topic(instance_func, topic):
        topic = '{}.all_link_cleanup'.format(topic)
        pub.subscribe(instance_func, topic)
    @wraps(func)
    def wrapper(self, *args, **kwargs):
        nonlocal last_command
        curr_time = datetime.now()
        tdelta = curr_time - last_command
        last_command = curr_time
        if tdelta.seconds >= 2:
            return func(self, *args, **kwargs)

    wrapper.register_topic = register_topic
    return wrapper


def all_link_cleanup_ack_handler(func):
    """Decorator function to register the all_link_cleanup ACK response handler."""
    def register_topic(instance_func, topic):
<<<<<<< HEAD
        topic = _remove_group_from_topic(topic)
=======
>>>>>>> 3393085e
        topic = '{}.all_link_cleanup_ack'.format(topic)
        pub.subscribe(instance_func, topic)
    @wraps(func)
    def wrapper(self, *args, **kwargs):
        asyncio.ensure_future(
            _async_post_response(self, ResponseStatus.FAILURE, func, args, kwargs)
        )
    wrapper.register_topic = register_topic
    return wrapper


def all_link_cleanup_nak_handler(func):
    """Decorator function to register the all_link_cleanup NAK response handler."""
    def register_topic(instance_func, topic):
<<<<<<< HEAD
        topic = _remove_group_from_topic(topic)
=======
>>>>>>> 3393085e
        topic = '{}.all_link_cleanup_nak'.format(topic)
        pub.subscribe(instance_func, topic)
    @wraps(func)
    def wrapper(self, *args, **kwargs):
        asyncio.ensure_future(
            _async_post_response(self, ResponseStatus.FAILURE, func, args, kwargs)
        )
    wrapper.register_topic = register_topic
    return wrapper<|MERGE_RESOLUTION|>--- conflicted
+++ resolved
@@ -23,7 +23,6 @@
         await obj.message_response.put(response)
         if func is not None:
             func(obj, *args, **kwargs)
-<<<<<<< HEAD
 
 
 def _remove_group_from_topic(topic: str):
@@ -38,8 +37,6 @@
         return strip_topic
     except ValueError:
         return topic
-=======
->>>>>>> 3393085e
 
 
 def inbound_handler(func):
@@ -62,7 +59,6 @@
         # This would mean that the prior command will terminate. What happens when the
         # prior command returns a direct ACK then this command returns a direct ACK?
         # Do not believe this is an issue but need to test.
-<<<<<<< HEAD
         if lock.locked():
             lock.release()
         await lock.acquire()
@@ -73,18 +69,6 @@
                 await queue.put(ResponseStatus.FAILURE)
         if lock.locked():
             lock.release()
-=======
-        if lock.locked():
-            lock.release()
-        await lock.acquire()
-        try:
-            await asyncio.wait_for(lock.acquire(), TIMEOUT)
-        except asyncio.TimeoutError:
-            if lock.locked():
-                await queue.put(ResponseStatus.FAILURE)
-        if lock.locked():
-            lock.release()
->>>>>>> 3393085e
 
     def setup(func):
         @wraps(func)
@@ -236,10 +220,7 @@
 def all_link_cleanup_ack_handler(func):
     """Decorator function to register the all_link_cleanup ACK response handler."""
     def register_topic(instance_func, topic):
-<<<<<<< HEAD
-        topic = _remove_group_from_topic(topic)
-=======
->>>>>>> 3393085e
+        topic = _remove_group_from_topic(topic)
         topic = '{}.all_link_cleanup_ack'.format(topic)
         pub.subscribe(instance_func, topic)
     @wraps(func)
@@ -254,10 +235,7 @@
 def all_link_cleanup_nak_handler(func):
     """Decorator function to register the all_link_cleanup NAK response handler."""
     def register_topic(instance_func, topic):
-<<<<<<< HEAD
-        topic = _remove_group_from_topic(topic)
-=======
->>>>>>> 3393085e
+        topic = _remove_group_from_topic(topic)
         topic = '{}.all_link_cleanup_nak'.format(topic)
         pub.subscribe(instance_func, topic)
     @wraps(func)
