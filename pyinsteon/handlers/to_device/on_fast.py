"""Manage outbound ON command to a device."""

from ...topics import ON_FAST
from .. import direct_ack_handler
from .direct_command import DirectCommandHandlerBase


class OnFastCommand(DirectCommandHandlerBase):
    """Manage an outbound ON command to a device."""

    def __init__(self, address, group):
        """Init the OnFastCommand class."""
        super().__init__(topic=ON_FAST, address=address, group=group)

    # pylint: disable=arguments-differ
    def send(self, on_level=0xFF):
        """Send the ON FAST command."""
        super().send(on_level=0xFF)

    # pylint: disable=arguments-differ
    async def async_send(self, on_level=0xFF):
        """Send the ON FAST command async."""
        return await super().async_send(on_level=on_level, group=self._group)

<<<<<<< HEAD
    @direct_ack_handler
    def handle_direct_ack(self, cmd1, cmd2, target, user_data, hops_left):
        """Handle the ON FAST response direct ACK."""
        self._call_subscribers(on_level=cmd2 if cmd2 else 0xFF)
        super().handle_direct_ack(cmd1, cmd2, target, user_data, hops_left)
=======
    def _update_subscribers(self, cmd1, cmd2, target, user_data, hops_left):
        """Update subscribers."""
        self._call_subscribers(on_level=cmd2 if cmd2 else 0xFF)
>>>>>>> d9ca386e
<|MERGE_RESOLUTION|>--- conflicted
+++ resolved
@@ -22,14 +22,6 @@
         """Send the ON FAST command async."""
         return await super().async_send(on_level=on_level, group=self._group)
 
-<<<<<<< HEAD
-    @direct_ack_handler
-    def handle_direct_ack(self, cmd1, cmd2, target, user_data, hops_left):
-        """Handle the ON FAST response direct ACK."""
-        self._call_subscribers(on_level=cmd2 if cmd2 else 0xFF)
-        super().handle_direct_ack(cmd1, cmd2, target, user_data, hops_left)
-=======
     def _update_subscribers(self, cmd1, cmd2, target, user_data, hops_left):
         """Update subscribers."""
-        self._call_subscribers(on_level=cmd2 if cmd2 else 0xFF)
->>>>>>> d9ca386e
+        self._call_subscribers(on_level=cmd2 if cmd2 else 0xFF)