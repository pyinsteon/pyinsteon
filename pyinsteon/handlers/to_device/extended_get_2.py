--- conflicted
+++ resolved
@@ -2,14 +2,7 @@
 
 from ...address import Address
 from ...topics import EXTENDED_GET_SET_2
-<<<<<<< HEAD
-from .. import direct_ack_handler
 from .direct_command import DirectCommandHandlerBase
-
-_LOGGER = logging.getLogger(__name__)
-=======
-from .direct_command import DirectCommandHandlerBase
->>>>>>> d9ca386e
 
 
 class ExtendedGet2Command(DirectCommandHandlerBase):
@@ -31,14 +24,6 @@
         """Send Get Operating Flags message asyncronously."""
         return await super().async_send(data1=self._data1)
 
-<<<<<<< HEAD
-    @direct_ack_handler
-    def handle_direct_ack(self, cmd1, cmd2, target, user_data, hops_left):
-        """Handle the direct ACK."""
-        self._call_subscribers()
-        super().handle_direct_ack(cmd1, cmd2, target, user_data, hops_left)
-=======
     def _update_subscribers(self, cmd1, cmd2, target, user_data, hops_left):
         """Update subscribers."""
-        self._call_subscribers()
->>>>>>> d9ca386e
+        self._call_subscribers()