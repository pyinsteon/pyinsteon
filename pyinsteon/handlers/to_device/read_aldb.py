--- conflicted
+++ resolved
@@ -4,15 +4,10 @@
 
 from ... import pub
 from ...address import Address
-<<<<<<< HEAD
-from ...topics import EXTENDED_READ_WRITE_ALDB
-from ...utils import publish_topic, subscribe_topic, unsubscribe_topic
-=======
 from ...constants import MessageFlagType, ResponseStatus
 from ...topics import EXTENDED_READ_WRITE_ALDB, EXTENDED_READ_WRITE_ALDB_DIRECT_NAK
 from ...utils import build_topic, subscribe_topic
 from .. import direct_ack_handler
->>>>>>> 3be1ac07
 from .direct_command import DirectCommandHandlerBase
 
 _LOGGER = logging.getLogger(__name__)
@@ -24,21 +19,12 @@
     def __init__(self, address: Address):
         """Init the ReadALDBCommandHandler."""
         super().__init__(topic=EXTENDED_READ_WRITE_ALDB, address=address)
-<<<<<<< HEAD
-        self._nak_topic = f"handler.{self._address.id}.{EXTENDED_READ_WRITE_ALDB}_nak"
-
-    # pylint: disable=arguments-differ
-    def send(self, mem_addr: int = 0x0000, num_recs: int = 0):
-        """Send ALDB read message."""
-        super().send(mem_addr=mem_addr, num_recs=num_recs)
-=======
         direct_nak_topic = build_topic(
             topic=EXTENDED_READ_WRITE_ALDB_DIRECT_NAK,
             address=self._address.id,
             message_type=MessageFlagType.DIRECT_NAK,
         )
         subscribe_topic(self.async_handle_direct_nak, direct_nak_topic)
->>>>>>> 3be1ac07
 
     # pylint: disable=arguments-differ
     async def async_send(self, mem_addr: int = 0x0000, num_recs: int = 0):
@@ -47,17 +33,6 @@
             action=0x00, mem_addr=mem_addr, num_recs=num_recs
         )
 
-<<<<<<< HEAD
-    def subscribe_direct_nak(self, listener):
-        """Subscribe to a direct nak response."""
-        subscribe_topic(listener=listener, topic_name=self._nak_topic)
-
-    def unsubscribe_direct_nak(self, listener):
-        """Subscribe to a direct nak response."""
-        unsubscribe_topic(listener=listener, topic_name=self._nak_topic)
-
-    def _update_subscribers(self, cmd1, cmd2, target, user_data, hops_left):
-=======
     @direct_ack_handler
     async def async_handle_direct_ack(
         self, cmd1, cmd2, target, user_data, hops_left, topic=pub.AUTO_TOPIC
@@ -77,10 +52,9 @@
             self._update_subscribers_on_nak(cmd1, cmd2, target, user_data, hops_left)
 
     def _update_subscribers_on_ack(self, cmd1, cmd2, target, user_data, hops_left):
->>>>>>> 3be1ac07
         """Update subscribers."""
         self._call_subscribers(ack_response=cmd2)
 
     def _update_subscribers_on_nak(self, cmd1, cmd2, target, user_data, hops_left):
         """Update subscribers on DIIRECT NAK received."""
-        publish_topic(self._nak_topic, response=cmd2)+        self._call_subscribers(ack_response=cmd2)