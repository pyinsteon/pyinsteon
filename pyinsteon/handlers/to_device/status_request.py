--- conflicted
+++ resolved
@@ -1,8 +1,4 @@
 """Manage outbound ON command to a device."""
-<<<<<<< HEAD
-
-=======
->>>>>>> d9ca386e
 from pyinsteon.constants import MessageFlagType, ResponseStatus
 
 from ... import pub
@@ -46,10 +42,7 @@
     # pylint: disable=arguments-differ, useless-super-delegation
     async def async_send(self):
         """Send the ON command async."""
-        response = await super().async_send(status_type=self._status_type)
-        # return response
-        self._status_active = False
-        return response
+        return await super().async_send(status_type=self._status_type)
 
     @ack_handler
     def handle_ack(self, cmd1, cmd2, user_data):
@@ -57,18 +50,10 @@
         if cmd2 == self.status_type:
             self.status_active = True
             super().handle_ack(cmd1, cmd2, user_data)
-<<<<<<< HEAD
-
-    @status_handler
-    def handle_direct_ack(self, topic=pub.AUTO_TOPIC, **kwargs):
-        """Handle the ON response direct ACK.
-=======
-        # super().handle_ack(cmd1, cmd2, user_data)
 
     @status_handler
     def handle_direct_ack(self, topic=pub.AUTO_TOPIC, **kwargs):
         """Handle the Status Request response direct ACK.
->>>>>>> d9ca386e
 
         This handler listens to all topics for a device therefore we need to
         confirm the message is a status response.
@@ -80,6 +65,7 @@
         if msg_type != str(MessageFlagType.DIRECT_ACK):
             return
 
+        self._status_active = False
         self._message_response.put_nowait(ResponseStatus.SUCCESS)
 
         cmd1 = kwargs.get("cmd1")
